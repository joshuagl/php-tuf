<?php


namespace Tuf\Client;

use Tuf\Client\DurableStorage\FileStorage;
use Tuf\Client\DurableStorage\DurableStorageAccessValidator;
use Tuf\Exception\FormatException;
use Tuf\Exception\PotentialAttackException\FreezeAttackException;
use Tuf\Exception\PotentialAttackException\RollbackAttackException;
use Tuf\KeyDB;
use Tuf\RepositoryDBCollection;
use Tuf\RoleDB;
use Tuf\JsonNormalizer;

/**
 * Class Updater
 *
 * @package Tuf\Client
 */
class Updater
{

  /**
   * @var string
   */
    protected $repoName;

  /**
   * @var \array[][]
   */
    protected $mirrors;

    /**
     * The permanent storage (e.g., filesystem storage) for the client metadata.
     *
     * @var \ArrayAccess
     */
    protected $durableStorage;

  /**
   * Updater constructor.
   *
   * @param string $repositoryName
   *     A name the application assigns to the repository used by this Updater.
   * @param mixed[][] $mirrors
   *     A nested array of mirrors to use for fetching signing data from the
   *     repository. Each child array contains information about the mirror:
   *     - url_prefix: (string) The URL for the mirror.
   *     - metadata_path: (string) The path within the repository for signing
   *       metadata.
   *     - targets_path: (string) The path within the repository for targets
   *       (the actual update data that has been signed).
   *     - confined_target_dirs: (array) @todo What is this for?
   * @param \ArrayAccess $durableStorage
   *     An implementation of \ArrayAccess that stores its contents durably, as
   *     in to disk or a database. Values written for a given repository should
   *     be exposed to future instantiations of the Updater that interact with
   *     the same repository.
   */
    public function __construct(string $repositoryName, array $mirrors, \ArrayAccess $durableStorage)
    {
        $this->repoName = $repositoryName;
        $this->mirrors = $mirrors;
        $this->durableStorage = new ValidatingArrayAccessAdapter($durableStorage);
    }

  /**
   * @todo Update from python comment https://github.com/theupdateframework/tuf/blob/1cf085a360aaad739e1cc62fa19a2ece270bb693/tuf/client/updater.py#L999
   *
   * @todo The Python implementation has an optional flag to "unsafely update
   *     root if necessary". Do we need it?
   * @see https://github.com/php-tuf/php-tuf/issues/21
   */
    public function refresh()
    {
<<<<<<< HEAD
        // @TODO Inject DurableStorage
        $durableStorage = new DurableStorageAccessValidator(
            new FileStorage(__DIR__ . "/../../fixtures/tufrepo/metadata")
        );
        $rootData = json_decode($durableStorage['root.json'], true);
=======
    }

  /**
   * Validates a target.
   *
   * @param $targetRepoPath
   * @param $targetStream
   *
   * @return bool
   *   Returns true if the target validates.
   */
    public function validateTarget($targetRepoPath, $targetStream)
    {
        $rootData = json_decode($this->durableStorage['root.json'], true);
>>>>>>> 6e1cf76a
        $signed = $rootData['signed'];

        $roleDB = RoleDB::createRoleDBFromRootMetadata($signed);
        $keyDB = KeyDB::createKeyDBFromRootMetadata($signed);
        // @TODO investigate whether we in fact need multiple simultaneous repository support.
        RepositoryDBCollection::singleton()->setDatabasesForRepository($keyDB, $roleDB, 'default');

        // SPEC: 1.1.
        $version = (int) $signed['version'];


        // SPEC: 1.2.
        $nextVersion = $version + 1;
        $nextRootContents = $this->getRepoFile("$nextVersion.root.json");
        if ($nextRootContents) {
            // @todo 🔥🔥🔥🔥🔥🔥🔥🔥🔥🔥🔥🔥🔥Add steps do root rotation spec steps 1.3 -> 1.7.
            //  Not production ready🙀.
            throw new \Exception("Root rotation not implemented.");
        }

        // SPEC: 1.8.
        $expires = $signed['expires'];
        $fakeNow = '2020-08-04T02:58:56Z';
        $expireDate = $this->metadataTimestampToDatetime($expires);
        $nowDate = $this->metadataTimestampToDatetime($fakeNow);
        if ($nowDate > $expireDate) {
            throw new \Exception("Root has expired. Potential freeze attack!");
            // @todo "On the next update cycle, begin at step 0 and version N of the
            //   root metadata file."
        }

        // @todo Implement spec 1.9. Does this step rely on root rotation?

        // SPEC: 1.10. Will be used in spec step 4.3.
        //$consistent = $rootData['consistent'];

        // SPEC: 2
        $timestampContents = $this->getRepoFile('timestamp.json');
        $timestampStructure = json_decode($timestampContents, true);
        // SPEC: 2.1
        if (! $this->checkSignatures($timestampStructure, 'timestamp')) {
            throw new \Exception("Improperly signed repository timestamp.");
        }

<<<<<<< HEAD
        // SPEC: 2.2
        $currentStateTimestamp = json_decode($durableStorage['timestamp.json'], true);
        $this->checkRollbackAttack($currentStateTimestamp['signed'], $timestampStructure['signed']);

        // SPEC: 2.3
        $this->checkFreezeAttack($timestampStructure['signed'], $nowDate);
        $durableStorage['timestamp.json'] = $timestampContents;
=======
>>>>>>> 6e1cf76a

        return true;
    }

    protected function metadataTimestampToDatetime(string $timestamp) : \DateTimeImmutable
    {
        $dt = \DateTimeImmutable::createFromFormat("Y-m-d\TH:i:sT", $timestamp);
        if ($dt === false) {
            throw new FormatException($timestamp, "Could not be interpreted as a DateTime");
        }
        return $dt;
    }

    /**
     * Verifies that an incoming remote version of a metadata file is >= the last known version.
     *
     * @param $localMetadata
     * @param $remoteMetadata
     * @throws RollbackAttackException
     */
    protected function checkRollbackAttack(array $localMetadata, array $remoteMetadata)
    {
        $localVersion = (int)$localMetadata['version'];
        if ($localVersion == 0) {
            // Failsafe: if local metadata just doesn't have a version property or it is not an integer,
            // we can't perform this check properly.
            throw new RollbackAttackException("Empty or invalid local timestamp version \"${localMetadata['version']}\"");
        }
        $remoteVersion = (int)$remoteMetadata['version'];
        if ($remoteVersion < $localVersion) {
            throw new RollbackAttackException("Remote timestamp metadata version \"${remoteMetadata['version']}\" is less than previously seen timestamp version \"${localMetadata['version']}\"");
        }
    }

    /**
     * Verifies that metadata has not expired, and assumes a potential freeze attack if it has.
     *
     * @param array $metadata
     * @param \DateTimeInterface $now
     * @throws FreezeAttackException
     */
    protected function checkFreezeAttack(array $metadata, \DateTimeInterface $now)
    {
        $metadataExpiration = $this->metadataTimestampToDatetime($metadata['expires']);
        $type = '';
        if (!empty($metadata['_type'])) {
            $type = $metadata['_type'];
        }
        if ($metadataExpiration < $now) {
            throw new FreezeAttackException(sprintf("Remote %s metadata expired on %s", $type, $metadataExpiration->format('c')));
        }
    }

  /**
   * Validates a target.
   *
   * @param $targetRepoPath
   * @param $targetStream
   *
   * @return bool
   *   Returns true if the target validates.
   */
    public function validateTarget($targetRepoPath, $targetStream)
    {
    }

    protected function checkSignatures($verifiableStructure, $type)
    {
        $signatures = $verifiableStructure['signatures'];
        $signed = $verifiableStructure['signed'];

        list($roleDb, $keyDb) = RepositoryDBCollection::singleton()->getDatabasesForRepository();
        $roleInfo = $roleDb->getRoleInfo($type);
        $needVerified = $roleInfo['threshold'];
        $haveVerified = 0;

        $canonicalBytes = JsonNormalizer::asNormalizedJson($signed);
        foreach ($signatures as $signature) {
            if ($this->isKeyIdAcceptableForRole($signature['keyid'], $type)) {
                $haveVerified += (int)$this->verifySingleSignature($canonicalBytes, $signature);
            }
            // @TODO Determine if we should check all signatures and warn for bad
            //  signatures even this method returns TRUE because the threshold
            //  has been met.
            if ($haveVerified >= $needVerified) {
                break;
            }
        }

        return $haveVerified >= $needVerified;
    }

    protected function isKeyIdAcceptableForRole($keyId, $role)
    {
        list($roleDb, $keyDb) = RepositoryDBCollection::singleton()->getDatabasesForRepository();
        $roleKeyIds = $roleDb->getRoleKeyIds($role);
        return in_array($keyId, $roleKeyIds);
    }

    protected function verifySingleSignature($bytes, $signatureMeta)
    {
        list($roleDb, $keyDb) = RepositoryDBCollection::singleton()->getDatabasesForRepository();
        $keyMeta = $keyDb->getKey($signatureMeta['keyid']);
        $pubkey = $keyMeta['keyval']['public'];
        $pubkeyBytes = hex2bin($pubkey);
        $sigBytes = hex2bin($signatureMeta['sig']);
        // @TODO check that the key type in $signatureMeta is ed25519; return false if not.
        return \sodium_crypto_sign_verify_detached($sigBytes, $bytes, $pubkeyBytes);
    }

    // To be replaced by HTTP / HTTP abstraction layer to the remote repository
    private function getRepoFile($string)
    {
        try {
          // @todo Ensure the file does not exceed a certain size to prevent DOS attacks.
            return file_get_contents(__DIR__ .  "/../../fixtures/tufrepo/metadata/$string");
        } catch (\Exception $exception) {
            return false;
        }
    }
}<|MERGE_RESOLUTION|>--- conflicted
+++ resolved
@@ -62,7 +62,7 @@
     {
         $this->repoName = $repositoryName;
         $this->mirrors = $mirrors;
-        $this->durableStorage = new ValidatingArrayAccessAdapter($durableStorage);
+        $this->durableStorage = new DurableStorageAccessValidator($durableStorage);
     }
 
   /**
@@ -74,28 +74,7 @@
    */
     public function refresh()
     {
-<<<<<<< HEAD
-        // @TODO Inject DurableStorage
-        $durableStorage = new DurableStorageAccessValidator(
-            new FileStorage(__DIR__ . "/../../fixtures/tufrepo/metadata")
-        );
-        $rootData = json_decode($durableStorage['root.json'], true);
-=======
-    }
-
-  /**
-   * Validates a target.
-   *
-   * @param $targetRepoPath
-   * @param $targetStream
-   *
-   * @return bool
-   *   Returns true if the target validates.
-   */
-    public function validateTarget($targetRepoPath, $targetStream)
-    {
         $rootData = json_decode($this->durableStorage['root.json'], true);
->>>>>>> 6e1cf76a
         $signed = $rootData['signed'];
 
         $roleDB = RoleDB::createRoleDBFromRootMetadata($signed);
@@ -140,16 +119,14 @@
             throw new \Exception("Improperly signed repository timestamp.");
         }
 
-<<<<<<< HEAD
+
         // SPEC: 2.2
-        $currentStateTimestamp = json_decode($durableStorage['timestamp.json'], true);
+        $currentStateTimestamp = json_decode($this->durableStorage['timestamp.json'], true);
         $this->checkRollbackAttack($currentStateTimestamp['signed'], $timestampStructure['signed']);
 
         // SPEC: 2.3
         $this->checkFreezeAttack($timestampStructure['signed'], $nowDate);
         $durableStorage['timestamp.json'] = $timestampContents;
-=======
->>>>>>> 6e1cf76a
 
         return true;
     }
@@ -176,11 +153,14 @@
         if ($localVersion == 0) {
             // Failsafe: if local metadata just doesn't have a version property or it is not an integer,
             // we can't perform this check properly.
-            throw new RollbackAttackException("Empty or invalid local timestamp version \"${localMetadata['version']}\"");
+            $message = "Empty or invalid local timestamp version \"${localMetadata['version']}\"";
+            throw new RollbackAttackException($message);
         }
         $remoteVersion = (int)$remoteMetadata['version'];
         if ($remoteVersion < $localVersion) {
-            throw new RollbackAttackException("Remote timestamp metadata version \"${remoteMetadata['version']}\" is less than previously seen timestamp version \"${localMetadata['version']}\"");
+            $message = "Remote timestamp metadata version \"${remoteMetadata['version']}\"" .
+                " is less than previously seen timestamp version \"${localMetadata['version']}\"";
+            throw new RollbackAttackException($message);
         }
     }
 
@@ -199,7 +179,8 @@
             $type = $metadata['_type'];
         }
         if ($metadataExpiration < $now) {
-            throw new FreezeAttackException(sprintf("Remote %s metadata expired on %s", $type, $metadataExpiration->format('c')));
+            $format = "Remote %s metadata expired on %s";
+            throw new FreezeAttackException(sprintf($format, $type, $metadataExpiration->format('c')));
         }
     }
 
