<?php


namespace Tuf\Client;

use Tuf\Client\DurableStorage\FilesystemDurableStorage;
use Tuf\Client\DurableStorage\ValidatingArrayAccessAdapter;
<<<<<<< HEAD
use Tuf\Exception\FormatException;
use Tuf\Exception\PotentialAttackException\FreezeAttackException;
use Tuf\Exception\PotentialAttackException\RollbackAttackException;
=======
>>>>>>> e39e3d45
use Tuf\KeyDB;
use Tuf\RepositoryDBCollection;
use Tuf\RoleDB;
use Tuf\JsonNormalizer;

/**
 * Class Updater
 *
 * @package Tuf\Client
 */
class Updater
{

  /**
   * @var string
   */
    protected $repoName;

  /**
   * @var \array[][]
   */
    protected $mirrors;

    protected $keyRegistry;

  /**
   * Updater constructor.
   *
   * @param string $repositoryName
   * @param array[][] $mirrors
   *   Re
   */
    public function __construct($repositoryName, $mirrors)
    {
        $this->repoName = $repositoryName;
        $this->mirrors = $mirrors;
    }


  /**
   * @todo Update from python comment https://github.com/theupdateframework/tuf/blob/1cf085a360aaad739e1cc62fa19a2ece270bb693/tuf/client/updater.py#L999
   *
<<<<<<< HEAD
   */
    public function refresh()
    {
=======
   * @todo The Python implementation has an optional flag to "unsafely update
   *     root if necessary". Do we need it?
   * @see https://github.com/php-tuf/php-tuf/issues/21
   */
    public function refresh()
    {
    }

  /**
   * Validates a target.
   *
   * @param $targetRepoPath
   * @param $targetStream
   *
   * @return bool
   *   Returns true if the target validates.
   */
    public function validateTarget($targetRepoPath, $targetStream)
    {
>>>>>>> e39e3d45
        // @TODO Inject DurableStorage
        $durableStorage = new ValidatingArrayAccessAdapter(
            new FilesystemDurableStorage(__DIR__ . "/../../fixtures/tufrepo/metadata")
        );
<<<<<<< HEAD
        $root_data = json_decode($durableStorage['root.json'], true);
        $signed = $root_data['signed'];
=======
        $rootData = json_decode($durableStorage['root.json'], true);
        $signed = $rootData['signed'];
>>>>>>> e39e3d45

        $roleDB = RoleDB::createRoleDBFromRootMetadata($signed);
        $keyDB = KeyDB::createKeyDBFromRootMetadata($signed);
        // @TODO investigate whether we in fact need multiple simultaneous repository support.
        RepositoryDBCollection::singleton()->setDatabasesForRepository($keyDB, $roleDB, 'default');

        // SPEC: 1.1.
        $version = (int) $signed['version'];


        // SPEC: 1.2.
<<<<<<< HEAD
        $next_version = $version + 1;
        $next_root_contents = $this->getRepoFile("$next_version.root.json");
        if ($next_root_contents) {
            // @todo 🔥🔥🔥🔥🔥🔥🔥🔥🔥🔥🔥🔥🔥Add steps do root rotation spec steps 1.3 -> 1.7.
            //  Not production ready🙀.
=======
        $nextVersion = $version + 1;
        $nextRootContents = $this->getRepoFile("$nextVersion.root.json");
        if ($nextRootContents) {
          // @todo 🔥🔥🔥🔥🔥🔥🔥🔥🔥🔥🔥🔥🔥Add steps do root rotation spec steps 1.3 -> 1.7.
          //  Not production ready🙀.
>>>>>>> e39e3d45
            throw new \Exception("Root rotation not implemented.");
        }

        // SPEC: 1.8.
        $expires = $signed['expires'];
<<<<<<< HEAD
        $fake_now = '2020-08-04T02:58:56Z';
        $expire_date = $this->metadataTimestampToDatetime($expires);
        $now_date = $this->metadataTimestampToDatetime($fake_now);
        if ($now_date > $expire_date) {
=======
        $fakeNow = '2020-08-04T02:58:56Z';
        $expireDate = \DateTime::createFromFormat("Y-m-dTH:i:sZ", $fakeNow);
        $nowDate = \DateTime::createFromFormat("Y-m-dTH:i:sZ", $expires);
        if ($nowDate > $expireDate) {
>>>>>>> e39e3d45
            throw new \Exception("Root has expired. Potential freeze attack!");
            // @todo "On the next update cycle, begin at step 0 and version N of the
            //   root metadata file."
        }

        // @todo Implement spec 1.9. Does this step rely on root rotation?

        // SPEC: 1.10. Will be used in spec step 4.3.
        //$consistent = $rootData['consistent'];

        // SPEC: 2
        $timestampContents = $this->getRepoFile('timestamp.json');
        $timestampStructure = json_decode($timestampContents, true);
        // SPEC: 2.1
<<<<<<< HEAD
        if (! $this->checkSignatures($timestamp_structure, 'timestamp')) {
=======
        if (! $this->checkSignatures($timestampStructure, 'timestamp')) {
          // Exception? Log + return false?
>>>>>>> e39e3d45
            throw new \Exception("Improperly signed repository timestamp.");
        }

        // SPEC: 2.2
        $currentStateTimestamp = json_decode($durableStorage['timestamp.json'], true);
        $this->checkRollbackAttack($currentStateTimestamp['signed'], $timestamp_structure['signed']);

        // SPEC: 2.3
        $this->checkFreezeAttack($timestamp_structure['signed'], $now_date);
        $durableStorage['timestamp.json'] = $timestamp_contents;

        return true;
    }

    protected function metadataTimestampToDatetime(string $timestamp) : \DateTimeImmutable
    {
        $dt = \DateTimeImmutable::createFromFormat("Y-m-d\TH:i:sT", $timestamp);
        if ($dt === false) {
            throw new FormatException($timestamp, "Could not be interpreted as a DateTime");
        }
        return $dt;
    }

    /**
     * Verifies that an incoming remote version of a metadata file is >= the last known version.
     *
     * @param $localMetadata
     * @param $remoteMetadata
     * @throws RollbackAttackException
     */
    protected function checkRollbackAttack(array $localMetadata, array $remoteMetadata)
    {
        $localVersion = $localMetadata['version'] + 0;
        if ($localVersion == 0) {
            // Failsafe: if local metadata just doesn't have a version property or it is not an integer,
            // we can't perform this check properly.
            throw new RollbackAttackException("Empty or invalid local timestamp version \"${localMetadata['version']}\"");
        }
        if ($remoteMetadata['version'] + 0 < $localVersion) {
            throw new RollbackAttackException("remote timestamp metadata version \"${remoteMetadata['version']}\" is less than previously seen timestamp version \"${localMetadata['version']}\"");
        }
    }

    /**
     * Verifies that metadata has not expired, and assumes a potential freeze attack if it has.
     *
     * @param array $metadata
     * @param \DateTimeInterface $now
     * @throws FreezeAttackException
     */
    protected function checkFreezeAttack(array $metadata, \DateTimeInterface $now)
    {
        $metadataExpiration = $this->metadataTimestampToDatetime($metadata['expires']);
        $type = '';
        if (!empty($metadata['_type'])) {
            $type = $metadata['_type'];
        }
        if ($metadataExpiration < $now) {
            throw new FreezeAttackException(sprintf("remote %s metadata expired on %s", $type, $metadataExpiration->format('c')));
        }
    }

  /**
   * Validates a target.
   *
   * @param $target_repo_path
   * @param $target_stream
   *
   * @return bool
   *   Returns true if the target validates.
   */
    public function validateTarget($target_repo_path, $target_stream)
    {
    }

    protected function checkSignatures($verifiableStructure, $type)
    {
        $signatures = $verifiableStructure['signatures'];
        $signed = $verifiableStructure['signed'];

        list($roleDb, $keyDb) = RepositoryDBCollection::singleton()->getDatabasesForRepository();
        $roleInfo = $roleDb->getRoleInfo($type);
        $needVerified = $roleInfo['threshold'];
        $haveVerified = 0;

        $canonicalBytes = JsonNormalizer::asNormalizedJson($signed);
        foreach ($signatures as $signature) {
            if ($this->isKeyIdAcceptableForRole($signature['keyid'], $type)) {
                $haveVerified += (int)$this->verifySingleSignature($canonicalBytes, $signature);
            }
            // @TODO Determine if we should check all signatures and warn for bad
            //  signatures even this method returns TRUE because the threshold
            //  has been met.
            if ($haveVerified >= $needVerified) {
                break;
            }
        }

        return $haveVerified >= $needVerified;
    }

    protected function isKeyIdAcceptableForRole($keyId, $role)
    {
        list($roleDb, $keyDb) = RepositoryDBCollection::singleton()->getDatabasesForRepository();
        $roleKeyIds = $roleDb->getRoleKeyIds($role);
        return in_array($keyId, $roleKeyIds);
    }

    protected function verifySingleSignature($bytes, $signatureMeta)
    {
        list($roleDb, $keyDb) = RepositoryDBCollection::singleton()->getDatabasesForRepository();
        $keyMeta = $keyDb->getKey($signatureMeta['keyid']);
        $pubkey = $keyMeta['keyval']['public'];
        $pubkeyBytes = hex2bin($pubkey);
        $sigBytes = hex2bin($signatureMeta['sig']);
        // @TODO check that the key type in $signatureMeta is ed25519; return false if not.
        return \sodium_crypto_sign_verify_detached($sigBytes, $bytes, $pubkeyBytes);
    }

    // To be replaced by HTTP / HTTP abstraction layer to the remote repository
    private function getRepoFile($string)
    {
        try {
          // @todo Ensure the file does not exceed a certain size to prevent DOS attacks.
            return file_get_contents(__DIR__ .  "/../../fixtures/tufrepo/metadata/$string");
        } catch (\Exception $exception) {
            return false;
        }
    }
}<|MERGE_RESOLUTION|>--- conflicted
+++ resolved
@@ -5,12 +5,9 @@
 
 use Tuf\Client\DurableStorage\FilesystemDurableStorage;
 use Tuf\Client\DurableStorage\ValidatingArrayAccessAdapter;
-<<<<<<< HEAD
 use Tuf\Exception\FormatException;
 use Tuf\Exception\PotentialAttackException\FreezeAttackException;
 use Tuf\Exception\PotentialAttackException\RollbackAttackException;
-=======
->>>>>>> e39e3d45
 use Tuf\KeyDB;
 use Tuf\RepositoryDBCollection;
 use Tuf\RoleDB;
@@ -53,42 +50,18 @@
   /**
    * @todo Update from python comment https://github.com/theupdateframework/tuf/blob/1cf085a360aaad739e1cc62fa19a2ece270bb693/tuf/client/updater.py#L999
    *
-<<<<<<< HEAD
-   */
-    public function refresh()
-    {
-=======
    * @todo The Python implementation has an optional flag to "unsafely update
    *     root if necessary". Do we need it?
    * @see https://github.com/php-tuf/php-tuf/issues/21
    */
     public function refresh()
     {
-    }
-
-  /**
-   * Validates a target.
-   *
-   * @param $targetRepoPath
-   * @param $targetStream
-   *
-   * @return bool
-   *   Returns true if the target validates.
-   */
-    public function validateTarget($targetRepoPath, $targetStream)
-    {
->>>>>>> e39e3d45
         // @TODO Inject DurableStorage
         $durableStorage = new ValidatingArrayAccessAdapter(
             new FilesystemDurableStorage(__DIR__ . "/../../fixtures/tufrepo/metadata")
         );
-<<<<<<< HEAD
-        $root_data = json_decode($durableStorage['root.json'], true);
-        $signed = $root_data['signed'];
-=======
         $rootData = json_decode($durableStorage['root.json'], true);
         $signed = $rootData['signed'];
->>>>>>> e39e3d45
 
         $roleDB = RoleDB::createRoleDBFromRootMetadata($signed);
         $keyDB = KeyDB::createKeyDBFromRootMetadata($signed);
@@ -100,35 +73,20 @@
 
 
         // SPEC: 1.2.
-<<<<<<< HEAD
-        $next_version = $version + 1;
-        $next_root_contents = $this->getRepoFile("$next_version.root.json");
-        if ($next_root_contents) {
-            // @todo 🔥🔥🔥🔥🔥🔥🔥🔥🔥🔥🔥🔥🔥Add steps do root rotation spec steps 1.3 -> 1.7.
-            //  Not production ready🙀.
-=======
         $nextVersion = $version + 1;
         $nextRootContents = $this->getRepoFile("$nextVersion.root.json");
         if ($nextRootContents) {
-          // @todo 🔥🔥🔥🔥🔥🔥🔥🔥🔥🔥🔥🔥🔥Add steps do root rotation spec steps 1.3 -> 1.7.
-          //  Not production ready🙀.
->>>>>>> e39e3d45
+            // @todo 🔥🔥🔥🔥🔥🔥🔥🔥🔥🔥🔥🔥🔥Add steps do root rotation spec steps 1.3 -> 1.7.
+            //  Not production ready🙀.
             throw new \Exception("Root rotation not implemented.");
         }
 
         // SPEC: 1.8.
         $expires = $signed['expires'];
-<<<<<<< HEAD
-        $fake_now = '2020-08-04T02:58:56Z';
-        $expire_date = $this->metadataTimestampToDatetime($expires);
-        $now_date = $this->metadataTimestampToDatetime($fake_now);
-        if ($now_date > $expire_date) {
-=======
         $fakeNow = '2020-08-04T02:58:56Z';
-        $expireDate = \DateTime::createFromFormat("Y-m-dTH:i:sZ", $fakeNow);
-        $nowDate = \DateTime::createFromFormat("Y-m-dTH:i:sZ", $expires);
+        $expireDate = $this->metadataTimestampToDatetime($expires);
+        $nowDate = $this->metadataTimestampToDatetime($fakeNow);
         if ($nowDate > $expireDate) {
->>>>>>> e39e3d45
             throw new \Exception("Root has expired. Potential freeze attack!");
             // @todo "On the next update cycle, begin at step 0 and version N of the
             //   root metadata file."
@@ -143,22 +101,17 @@
         $timestampContents = $this->getRepoFile('timestamp.json');
         $timestampStructure = json_decode($timestampContents, true);
         // SPEC: 2.1
-<<<<<<< HEAD
-        if (! $this->checkSignatures($timestamp_structure, 'timestamp')) {
-=======
         if (! $this->checkSignatures($timestampStructure, 'timestamp')) {
-          // Exception? Log + return false?
->>>>>>> e39e3d45
             throw new \Exception("Improperly signed repository timestamp.");
         }
 
         // SPEC: 2.2
         $currentStateTimestamp = json_decode($durableStorage['timestamp.json'], true);
-        $this->checkRollbackAttack($currentStateTimestamp['signed'], $timestamp_structure['signed']);
+        $this->checkRollbackAttack($currentStateTimestamp['signed'], $timestampStructure['signed']);
 
         // SPEC: 2.3
-        $this->checkFreezeAttack($timestamp_structure['signed'], $now_date);
-        $durableStorage['timestamp.json'] = $timestamp_contents;
+        $this->checkFreezeAttack($timestampStructure['signed'], $nowDate);
+        $durableStorage['timestamp.json'] = $timestampContents;
 
         return true;
     }
@@ -214,13 +167,13 @@
   /**
    * Validates a target.
    *
-   * @param $target_repo_path
-   * @param $target_stream
+   * @param $targetRepoPath
+   * @param $targetStream
    *
    * @return bool
    *   Returns true if the target validates.
    */
-    public function validateTarget($target_repo_path, $target_stream)
+    public function validateTarget($targetRepoPath, $targetStream)
     {
     }
 
