<?php

namespace Tuf\Client;

/**
 * Class Updater
 *
 * @package Tuf\Client
 */
class Updater
{

  /**
<<<<<<< HEAD
   * @var string
   */
  protected $repoName;

  /**
   * @var \array[][]
   */
  protected $mirrors;

  /**
   * Updater constructor.
   *
   * @param string $repository_name
   * @param array[][] $mirrors
   *   Re
   */
  public function __construct($repository_name, $mirrors) {
    $this->repoName = $repository_name;
    $this->mirrors = $mirrors;
  }


  /**
   * @todo Update from python comment https://github.com/theupdateframework/tuf/blob/1cf085a360aaad739e1cc62fa19a2ece270bb693/tuf/client/updater.py#L999
   *
   * @param bool $unsafely_update_root_if_necessary
   */
  public function refresh($unsafely_update_root_if_necessary = TRUE) {

  }

  /**
   * Validates a target.
   *
   * @param $target_repo_path
   * @param $target_stream
   *
   * @return bool
   *   Returns true if the target validates.
   */
  public function validateTarget($target_repo_path, $target_stream) {
    $root_data = json_decode($this->getRepoFile('root.json'), TRUE);
    $signed = $root_data['signed'];
    $version = (int) $signed['version'];
    $next_version = $version + 1;
    $next_root_contents = $this->getRepoFile("$next_version.root.json");
    if ($next_root_contents) {
      // @todo 🔥🔥🔥🔥🔥🔥🔥🔥🔥🔥🔥🔥🔥Add steps do root rotation spec steps 1.3 -> 1.7.
      //  Not production ready🙀.
      throw new \Exception("Root rotation not implemented.");

    }
    $expires = $signed['expires'];
    $fake_now = '2020-08-04T02:58:56Z';
    $expire_date = \DateTime::createFromFormat($fake_now);
    $now_date = \DateTime::createFromFormat($expires);
    if ($now_date > $expire_date) {
      throw new \Exception("Root has expired");
    }

    $this->getRepoFile("$version")






    return TRUE;
  }

  private function getRepoFile($string) {
    try {
      return file_get_contents(__DIR__ .  "/../../fixtures/tufclient/tufrepo/metadata/current/$string");
    }
    catch (\Exception $exception) {
      return FALSE;
    }

  }
=======
   * Return salutation.
   *
   * @return string
   *   The salutation.
   */
    public function sayHello()
    {
        return 'hello';
    }
>>>>>>> 30d380be
}<|MERGE_RESOLUTION|>--- conflicted
+++ resolved
@@ -1,4 +1,5 @@
 <?php
+
 
 namespace Tuf\Client;
 
@@ -11,7 +12,6 @@
 {
 
   /**
-<<<<<<< HEAD
    * @var string
    */
   protected $repoName;
@@ -66,13 +66,13 @@
     }
     $expires = $signed['expires'];
     $fake_now = '2020-08-04T02:58:56Z';
-    $expire_date = \DateTime::createFromFormat($fake_now);
-    $now_date = \DateTime::createFromFormat($expires);
+    $expire_date = \DateTime::createFromFormat("Y-m-dTH:i:sZ", $fake_now);
+    $now_date = \DateTime::createFromFormat("Y-m-dTH:i:sZ", $expires);
     if ($now_date > $expire_date) {
       throw new \Exception("Root has expired");
     }
 
-    $this->getRepoFile("$version")
+    $this->getRepoFile("$version");
 
 
 
@@ -91,15 +91,5 @@
     }
 
   }
-=======
-   * Return salutation.
-   *
-   * @return string
-   *   The salutation.
-   */
-    public function sayHello()
-    {
-        return 'hello';
-    }
->>>>>>> 30d380be
+
 }