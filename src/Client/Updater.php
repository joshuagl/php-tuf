--- conflicted
+++ resolved
@@ -6,11 +6,8 @@
 use Tuf\Client\DurableStorage\FileStorage;
 use Tuf\Client\DurableStorage\DurableStorageAccessValidator;
 use Tuf\Exception\FormatException;
-<<<<<<< HEAD
 use Tuf\Exception\PotentialAttackException\FreezeAttackException;
 use Tuf\Exception\PotentialAttackException\RollbackAttackException;
-=======
->>>>>>> 68ca4479
 use Tuf\KeyDB;
 use Tuf\RepositoryDBCollection;
 use Tuf\RoleDB;
@@ -79,22 +76,6 @@
      */
     public function refresh()
     {
-<<<<<<< HEAD
-=======
-    }
-
-    /**
-     * Validates a target.
-     *
-     * @param $targetRepoPath
-     * @param $targetStream
-     *
-     * @return bool
-     *   Returns true if the target validates.
-     */
-    public function validateTarget($targetRepoPath, $targetStream)
-    {
->>>>>>> 68ca4479
         $rootData = json_decode($this->durableStorage['root.json'], true);
         $signed = $rootData['signed'];
 
@@ -121,13 +102,10 @@
         // SPEC: 1.8.
         $expires = $signed['expires'];
         $fakeNow = '2020-08-04T02:58:56Z';
-<<<<<<< HEAD
-        $expireDate = $this->metadataTimestampToDatetime($expires);
-        $nowDate = $this->metadataTimestampToDatetime($fakeNow);
-=======
+
         $expireDate = $this->metadataTimestampToDateTime($expires);
         $nowDate = $this->metadataTimestampToDateTime($fakeNow);
->>>>>>> 68ca4479
+
         if ($nowDate > $expireDate) {
             throw new \Exception("Root has expired. Potential freeze attack!");
             // @todo "On the next update cycle, begin at step 0 and version N
@@ -144,10 +122,7 @@
         $timestampStructure = json_decode($timestampContents, true);
         // SPEC: 2.1
         if (! $this->checkSignatures($timestampStructure, 'timestamp')) {
-<<<<<<< HEAD
-=======
             // Exception? Log + return false?
->>>>>>> 68ca4479
             throw new \Exception("Improperly signed repository timestamp.");
         }
 
@@ -174,11 +149,8 @@
      * @throws FormatException
      *     Thrown if the timestamp string format is not valid.
      */
-<<<<<<< HEAD
-    protected function metadataTimestampToDatetime(string $timestamp) : \DateTimeImmutable
-=======
     protected function metadataTimestampToDateTime(string $timestamp) : \DateTimeImmutable
->>>>>>> 68ca4479
+
     {
         $dateTime = \DateTimeImmutable::createFromFormat("Y-m-d\TH:i:sT", $timestamp);
         if ($dateTime === false) {
@@ -186,7 +158,6 @@
         }
         return $dateTime;
     }
-<<<<<<< HEAD
 
     /**
      * Checks for a rollback attack.
@@ -246,8 +217,6 @@
         }
     }
 
-=======
->>>>>>> 68ca4479
     protected function checkSignatures($verifiableStructure, $type)
     {
         $signatures = $verifiableStructure['signatures'];
@@ -295,7 +264,7 @@
 
     // To be replaced by HTTP / HTTP abstraction layer to the remote repository
     private function getRepoFile($string)
-    {
+g    {
         try {
             // @todo Ensure the file does not exceed a certain size to prevent
             //     DOS attacks.
