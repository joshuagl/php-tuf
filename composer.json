--- conflicted
+++ resolved
@@ -26,14 +26,9 @@
         }
     },
     "scripts": {
-<<<<<<< HEAD
-        "phpcs": "phpcs --standard=PSR2 ./src ./tests",
-        "phpcs-ci": "phpcs -n --standard=PSR2 ./src ./tests",
-        "phpcbf": "phpcbf --standard=PSR2 ./src ./tests",
-=======
         "phpcs": "phpcs --standard=phpcs-ruleset.xml ./src ./tests",
+        "phpcs-ci": "phpcs -n --standard=phpcs-ruleset.xml ./src ./tests",
         "phpcbf": "phpcbf --standard=phpcs-ruleset.xml ./src ./tests",
->>>>>>> e39e3d45
         "test": "phpunit ./tests",
         "lint": "find src -name '*.php' -exec php -l {} \\;"
     }
