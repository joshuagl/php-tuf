<?php

namespace Tuf\Tests\Client;

use PHPUnit\Framework\TestCase;
use Tuf\Client\Updater;
use Tuf\Tests\DurableStorage\InMemoryBackend;

class UpdaterTest extends TestCase
{
    /**
<<<<<<< HEAD
     * @return Updater
     */
    protected function getSystemInTest()
=======
     * Returns a memory-based updater populated with the test fixtures.
     *
     * @return Updater
     *     The test updater, which uses the 'current' test fixtures in the
     *     tufclient/tufrepo/metadata/current/ directory and a localhost HTTP
     *     mirror.
     */
    protected function getSystemInTest() : Updater
    {
        $mirrors = [
            'mirror1' => [
                'url_prefix' => 'http://localhost:8001',
                'metadata_path' => 'metadata',
                'targets_path' => 'targets',
                'confined_target_dirs' => [],
            ],
        ];

        // Use the memory storage used so tests can write without permanent
        // side-effects.
        $localRepo = $this->populateMemoryStorageFromFixtures('tufclient/tufrepo/metadata/current');
        $updater = new Updater('repo1', $mirrors, $localRepo);
        return $updater;
    }

    /**
     * Uses test fixtures at a given path to populate a memory storage backend.
     *
     * @param string $path
     *     The relative path (within the fixtures directory) for the client
     *     data.
     *
     * @return InMemoryBackend
     *     Memory storage containing the test client data.
     *
     * @throws \RuntimeException
     *     Thrown if the relative path is invalid.
     */
    public function populateMemoryStorageFromFixtures(string $path) : InMemoryBackend
    {
        $realpath = realpath(__DIR__ . "/../../fixtures/$path");
        if ($realpath === false || !is_dir($realpath)) {
            throw new \RuntimeException("Client repository fixtures directory not found at $path");
        }

        $storage = new InMemoryBackend();

        // Loop through and load files in the given path.
        $fsIterator = new \FilesystemIterator(
            $realpath,
            \FilesystemIterator::SKIP_DOTS | \FilesystemIterator::KEY_AS_FILENAME
        );
        foreach ($fsIterator as $filename => $info) {
            // Only load JSON files.
            /** @var $info \SplFileInfo */
            if ($info->isFile() && preg_match("|\.json$|", $filename)) {
                $storage[$filename] = file_get_contents($info->getRealPath());
            }
        }

        return $storage;
    }

    public function testUpdateSuccessful()
>>>>>>> 6e1cf76a
    {
        $mirrors = [
            'mirror1' => [
                'url_prefix' => 'http://localhost:8001',
                'metadata_path' => 'metadata',
                'targets_path' => 'targets',
                'confined_target_dirs' => [],
            ],
        ];
<<<<<<< HEAD
        $updater = new Updater('repo1', $mirrors);
        return $updater;
    }

    public function testRefreshRepository()
    {
        $updater = $this->getSystemInTest();
        $this->assertTrue($updater->refresh());
=======
        $updater = $this->getSystemInTest();
        $fixtureTarget = 'testtarget.txt';
        $targetStream = fopen('data://text/plain,' . 'Test File', 'r');
        $this->assertTrue($updater->validateTarget($fixtureTarget, $targetStream));
>>>>>>> 6e1cf76a
    }

  /**
   * Tests that an error is thrown on an updated root.
   *
   * @todo Remove this test when updating root functionality is added.
   */
    public function testErrorOnUpdatedRoot()
    {
    }

}<|MERGE_RESOLUTION|>--- conflicted
+++ resolved
@@ -4,16 +4,11 @@
 
 use PHPUnit\Framework\TestCase;
 use Tuf\Client\Updater;
-use Tuf\Tests\DurableStorage\InMemoryBackend;
+use Tuf\Tests\DurableStorage\MemoryStorage;
 
 class UpdaterTest extends TestCase
 {
     /**
-<<<<<<< HEAD
-     * @return Updater
-     */
-    protected function getSystemInTest()
-=======
      * Returns a memory-based updater populated with the test fixtures.
      *
      * @return Updater
@@ -46,20 +41,20 @@
      *     The relative path (within the fixtures directory) for the client
      *     data.
      *
-     * @return InMemoryBackend
+     * @return MemoryStorage
      *     Memory storage containing the test client data.
      *
      * @throws \RuntimeException
      *     Thrown if the relative path is invalid.
      */
-    public function populateMemoryStorageFromFixtures(string $path) : InMemoryBackend
+    public function populateMemoryStorageFromFixtures(string $path) : MemoryStorage
     {
         $realpath = realpath(__DIR__ . "/../../fixtures/$path");
         if ($realpath === false || !is_dir($realpath)) {
             throw new \RuntimeException("Client repository fixtures directory not found at $path");
         }
 
-        $storage = new InMemoryBackend();
+        $storage = new MemoryStorage();
 
         // Loop through and load files in the given path.
         $fsIterator = new \FilesystemIterator(
@@ -77,41 +72,18 @@
         return $storage;
     }
 
-    public function testUpdateSuccessful()
->>>>>>> 6e1cf76a
-    {
-        $mirrors = [
-            'mirror1' => [
-                'url_prefix' => 'http://localhost:8001',
-                'metadata_path' => 'metadata',
-                'targets_path' => 'targets',
-                'confined_target_dirs' => [],
-            ],
-        ];
-<<<<<<< HEAD
-        $updater = new Updater('repo1', $mirrors);
-        return $updater;
-    }
-
     public function testRefreshRepository()
     {
         $updater = $this->getSystemInTest();
         $this->assertTrue($updater->refresh());
-=======
-        $updater = $this->getSystemInTest();
-        $fixtureTarget = 'testtarget.txt';
-        $targetStream = fopen('data://text/plain,' . 'Test File', 'r');
-        $this->assertTrue($updater->validateTarget($fixtureTarget, $targetStream));
->>>>>>> 6e1cf76a
     }
 
   /**
    * Tests that an error is thrown on an updated root.
    *
-   * @todo Remove this test when updating root functionality is added.
+   * @todo Remove this test when functionality is added.
    */
-    public function testErrorOnUpdatedRoot()
+    public function testUpdatedRootError()
     {
     }
-
 }